<<<<<<< HEAD
{
  "tasks": [
      {
	  "area": "NLP",
	  "name": "Text classification",
	  "description": "Text classification is the task of assigning a sentence or document an appropriate category. The categories depend on the chosen dataset and can range from topics.",
	  "datasets":[
	      {
		  "name": "MOROCO",
		  "model": "Best model for MOROCO",
		  "paperTitle": "The paper that got best results for MOROCO dataset",
		  "paperLink": "https://arxiv.org",
		  "sourceLink": "https://github.com"
	      },
	      {
		  "name": "Other dataset",
		  "model": "Best model for other dataset",
		  "paperTitle": "The paper that got best results for other dataset",
		  "paperLink": "https://arxiv.org",
		  "sourceLink": "https://github.com"
	      }
	  ]
      }
  ]
}
=======
[
    {
        "area": "NLP",
        "task_name": "Text Classification",
        "task_description": "a",
        "datasets": []
    },
    {
        "area": "NLP",
        "task_name": "NER",
        "task_description": "b",
        "datasets": [
            {
                "dataset": "RONEC - ROMANIAN NAMED ENTITY CORPUS",
                "metric": "F1",
                "model_name": "dummy system 1",
                "paper_title": "paper title here",
                "paper_link": "http://www.google.com",
                "source_link": "http://www.github.com"
            }
        ]
    },
    {
        "area": "NLP",
        "task_name": "Machine Translation",
        "task_description": "Machine translation is the task of translating a sentence in a source language to a different target language",
        "datasets": []
    },
    {
        "area": "NLP",
        "task_name": "Tokenization",
        "task_description": "desc ",
        "datasets": []
    },
    {
        "area": "NLP",
        "task_name": "Sentence Segmentation",
        "task_description": "",
        "datasets": []
    },
    {
        "area": "NLP",
        "task_name": "Lemmatization",
        "task_description": "",
        "datasets": []
    },
    {
        "area": "NLP",
        "task_name": "POS Tagging",
        "task_description": "",
        "datasets": []
    },
    {
        "area": "NLP",
        "task_name": "Dependency Parsing",
        "task_description": "",
        "datasets": []
    },
    {
        "area": "NLP",
        "task_name": "Language Modeling",
        "task_description": "",
        "datasets": []
    }
]
>>>>>>> 38aac1e7
<|MERGE_RESOLUTION|>--- conflicted
+++ resolved
@@ -1,93 +1,67 @@
-<<<<<<< HEAD
 {
   "tasks": [
-      {
-	  "area": "NLP",
-	  "name": "Text classification",
-	  "description": "Text classification is the task of assigning a sentence or document an appropriate category. The categories depend on the chosen dataset and can range from topics.",
-	  "datasets":[
-	      {
-		  "name": "MOROCO",
-		  "model": "Best model for MOROCO",
-		  "paperTitle": "The paper that got best results for MOROCO dataset",
-		  "paperLink": "https://arxiv.org",
-		  "sourceLink": "https://github.com"
-	      },
-	      {
-		  "name": "Other dataset",
-		  "model": "Best model for other dataset",
-		  "paperTitle": "The paper that got best results for other dataset",
-		  "paperLink": "https://arxiv.org",
-		  "sourceLink": "https://github.com"
-	      }
-	  ]
-      }
-  ]
-}
-=======
-[
     {
-        "area": "NLP",
-        "task_name": "Text Classification",
-        "task_description": "a",
-        "datasets": []
+      "area": "NLP",
+      "task_name": "Text Classification",
+      "task_description": "a",
+      "datasets": []
     },
     {
-        "area": "NLP",
-        "task_name": "NER",
-        "task_description": "b",
-        "datasets": [
-            {
-                "dataset": "RONEC - ROMANIAN NAMED ENTITY CORPUS",
-                "metric": "F1",
-                "model_name": "dummy system 1",
-                "paper_title": "paper title here",
-                "paper_link": "http://www.google.com",
-                "source_link": "http://www.github.com"
-            }
-        ]
+      "area": "NLP",
+      "task_name": "NER",
+      "task_description": "b",
+      "datasets": [
+        {
+          "dataset": "RONEC - ROMANIAN NAMED ENTITY CORPUS",
+          "metric": "F1",
+          "model_name": "dummy system 1",
+          "paper_title": "paper title here",
+          "paper_link": "http://www.google.com",
+          "source_link": "http://www.github.com"
+        }
+      ]
     },
     {
-        "area": "NLP",
-        "task_name": "Machine Translation",
-        "task_description": "Machine translation is the task of translating a sentence in a source language to a different target language",
-        "datasets": []
+      "area": "NLP",
+      "task_name": "Machine Translation",
+      "task_description": "Machine translation is the task of translating a sentence in a source language to a different target language",
+      "datasets": []
     },
     {
-        "area": "NLP",
-        "task_name": "Tokenization",
-        "task_description": "desc ",
-        "datasets": []
+      "area": "NLP",
+      "task_name": "Tokenization",
+      "task_description": "desc ",
+      "datasets": []
     },
     {
-        "area": "NLP",
-        "task_name": "Sentence Segmentation",
-        "task_description": "",
-        "datasets": []
+      "area": "NLP",
+      "task_name": "Sentence Segmentation",
+      "task_description": "",
+      "datasets": []
     },
     {
-        "area": "NLP",
-        "task_name": "Lemmatization",
-        "task_description": "",
-        "datasets": []
+      "area": "NLP",
+      "task_name": "Lemmatization",
+      "task_description": "",
+      "datasets": []
     },
     {
-        "area": "NLP",
-        "task_name": "POS Tagging",
-        "task_description": "",
-        "datasets": []
+      "area": "NLP",
+      "task_name": "POS Tagging",
+      "task_description": "",
+      "datasets": []
     },
     {
-        "area": "NLP",
-        "task_name": "Dependency Parsing",
-        "task_description": "",
-        "datasets": []
+      "area": "NLP",
+      "task_name": "Dependency Parsing",
+      "task_description": "",
+      "datasets": []
     },
     {
-        "area": "NLP",
-        "task_name": "Language Modeling",
-        "task_description": "",
-        "datasets": []
+      "area": "NLP",
+      "task_name": "Language Modeling",
+      "task_description": "",
+      "datasets": []
     }
-]
->>>>>>> 38aac1e7
+  ]
+}